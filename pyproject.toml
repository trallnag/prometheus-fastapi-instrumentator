--- conflicted
+++ resolved
@@ -13,13 +13,8 @@
 keywords = ["prometheus", "instrumentation", "fastapi", "exporter", "metrics"]
 
 [tool.poetry.dependencies]
-<<<<<<< HEAD
-python = ">= 3.7.0, < 4.0.0"
+python = ">= 3.8.1, < 4.0.0"
 starlette  = ">= 0.30.0, < 1.0.0"
-=======
-python = ">= 3.8.1, < 4.0.0"
-fastapi = ">= 0.38.1, < 1.0.0"
->>>>>>> 885c80cf
 prometheus-client = ">= 0.8.0, < 1.0.0"
 
 [tool.poetry.group.dev.dependencies]
